<<<<<<< HEAD
def send_summary_mail(receiver_email, analytics):
    import os
    import smtplib
    from email.mime.text import MIMEText
    from email.mime.multipart import MIMEMultipart
    from dotenv import load_dotenv

    # Load environment variables from .env file
    load_dotenv()

    # ✅ Get values from environment variables
    sender = os.getenv("EMAIL_USER")
    app_password = os.getenv("EMAIL_PASS")

    # Check if they loaded correctly
    if not sender or not app_password:
        print("❌ Email or password not found in .env file!")
        return

    # Create the email
    message = MIMEMultipart("alternative")
    message["Subject"] = "📊 File Organizer Summary Report"
    message["From"] = sender
    message["To"] = receiver_email

    total_size_mb = analytics.get("total_size_bytes", 0) / (1024 * 1024)
    total_files = analytics.get("total_files", 0)
    time_taken = analytics.get("time_taken_sec", 0)
    categories = analytics.get("categories", {})

    body = f"""
    ✅ File Organization Summary

    Total Files Organized: {total_files}
    Total Size: {total_size_mb:.2f} MB
    Time Taken: {time_taken:.2f} sec
    Categories:
    {chr(10).join(f"- {k}: {v}" for k, v in categories.items())}
    """

    message.attach(MIMEText(body, "plain"))

    # ✅ Send the email
    try:
        with smtplib.SMTP_SSL("smtp.gmail.com", 465) as server:
            server.login(sender, app_password)
            server.send_message(message)
        print("📧 Email sent successfully!")
    except Exception as e:
        print("❌ Email failed:", e)
=======
def send_summary_mail(receiver_email, analytics):
    import os
    import smtplib
    from email.mime.text import MIMEText
    from email.mime.multipart import MIMEMultipart
    from dotenv import load_dotenv

    load_dotenv()
    sender = os.getenv("EMAIL_USER")
    app_password = os.getenv("EMAIL_PASS")

    message = MIMEMultipart("alternative")
    message["Subject"] = "📊 File Organizer Summary Report"
    message["From"] = sender
    message["To"] = receiver_email

    # ✅ Fix the wrong key names
    total_size_mb = analytics.get("total_size_bytes", 0) / (1024 * 1024)
    total_files = analytics.get("total_files", 0)
    time_taken = analytics.get("time_taken_sec", 0)
    categories = analytics.get("categories", {})

    body = f"""
    ✅ File Organization Summary
    
    Total Files Organized: {total_files}
    Total Size: {total_size_mb:.2f} MB
    Time Taken: {time_taken:.2f} sec
    Categories:
    {chr(10).join(f"- {k}: {v}" for k, v in categories.items())}
    """

    message.attach(MIMEText(body, "plain"))

    # Send mail
    with smtplib.SMTP_SSL("smtp.gmail.com", 465) as server:
        server.login(sender, app_password)
        server.send_message(message)

    print("📧 Email sent successfully!")
>>>>>>> 6c671def
<|MERGE_RESOLUTION|>--- conflicted
+++ resolved
@@ -1,93 +1,51 @@
-<<<<<<< HEAD
-def send_summary_mail(receiver_email, analytics):
-    import os
-    import smtplib
-    from email.mime.text import MIMEText
-    from email.mime.multipart import MIMEMultipart
-    from dotenv import load_dotenv
-
-    # Load environment variables from .env file
-    load_dotenv()
-
-    # ✅ Get values from environment variables
-    sender = os.getenv("EMAIL_USER")
-    app_password = os.getenv("EMAIL_PASS")
-
-    # Check if they loaded correctly
-    if not sender or not app_password:
-        print("❌ Email or password not found in .env file!")
-        return
-
-    # Create the email
-    message = MIMEMultipart("alternative")
-    message["Subject"] = "📊 File Organizer Summary Report"
-    message["From"] = sender
-    message["To"] = receiver_email
-
-    total_size_mb = analytics.get("total_size_bytes", 0) / (1024 * 1024)
-    total_files = analytics.get("total_files", 0)
-    time_taken = analytics.get("time_taken_sec", 0)
-    categories = analytics.get("categories", {})
-
-    body = f"""
-    ✅ File Organization Summary
-
-    Total Files Organized: {total_files}
-    Total Size: {total_size_mb:.2f} MB
-    Time Taken: {time_taken:.2f} sec
-    Categories:
-    {chr(10).join(f"- {k}: {v}" for k, v in categories.items())}
-    """
-
-    message.attach(MIMEText(body, "plain"))
-
-    # ✅ Send the email
-    try:
-        with smtplib.SMTP_SSL("smtp.gmail.com", 465) as server:
-            server.login(sender, app_password)
-            server.send_message(message)
-        print("📧 Email sent successfully!")
-    except Exception as e:
-        print("❌ Email failed:", e)
-=======
-def send_summary_mail(receiver_email, analytics):
-    import os
-    import smtplib
-    from email.mime.text import MIMEText
-    from email.mime.multipart import MIMEMultipart
-    from dotenv import load_dotenv
-
-    load_dotenv()
-    sender = os.getenv("EMAIL_USER")
-    app_password = os.getenv("EMAIL_PASS")
-
-    message = MIMEMultipart("alternative")
-    message["Subject"] = "📊 File Organizer Summary Report"
-    message["From"] = sender
-    message["To"] = receiver_email
-
-    # ✅ Fix the wrong key names
-    total_size_mb = analytics.get("total_size_bytes", 0) / (1024 * 1024)
-    total_files = analytics.get("total_files", 0)
-    time_taken = analytics.get("time_taken_sec", 0)
-    categories = analytics.get("categories", {})
-
-    body = f"""
-    ✅ File Organization Summary
-    
-    Total Files Organized: {total_files}
-    Total Size: {total_size_mb:.2f} MB
-    Time Taken: {time_taken:.2f} sec
-    Categories:
-    {chr(10).join(f"- {k}: {v}" for k, v in categories.items())}
-    """
-
-    message.attach(MIMEText(body, "plain"))
-
-    # Send mail
-    with smtplib.SMTP_SSL("smtp.gmail.com", 465) as server:
-        server.login(sender, app_password)
-        server.send_message(message)
-
-    print("📧 Email sent successfully!")
->>>>>>> 6c671def
+def send_summary_mail(receiver_email, analytics):
+    import os
+    import smtplib
+    from email.mime.text import MIMEText
+    from email.mime.multipart import MIMEMultipart
+    from dotenv import load_dotenv
+
+    # Load environment variables from .env file
+    load_dotenv()
+
+    # ✅ Get values from environment variables
+    sender = os.getenv("EMAIL_USER")
+    app_password = os.getenv("EMAIL_PASS")
+
+    # Check if they loaded correctly
+    if not sender or not app_password:
+        print("❌ Email or password not found in .env file!")
+        return
+
+    # Create the email
+    message = MIMEMultipart("alternative")
+    message["Subject"] = "📊 File Organizer Summary Report"
+    message["From"] = "anjanajoy82@gmail.com"
+    message["To"] = "anjanajoy82@gmail.com"
+
+    # ✅ Correct key names from analytics
+    total_size_mb = analytics.get("total_size_bytes", 0) / (1024 * 1024)
+    total_files = analytics.get("total_files", 0)
+    time_taken = analytics.get("time_taken_sec", 0)
+    categories = analytics.get("categories", {})
+
+    body = f"""
+    ✅ File Organization Summary
+
+    Total Files Organized: {total_files}
+    Total Size: {total_size_mb:.2f} MB
+    Time Taken: {time_taken:.2f} sec
+    Categories:
+    {chr(10).join(f"- {k}: {v}" for k, v in categories.items())}
+    """
+
+    message.attach(MIMEText(body, "plain"))
+
+    # ✅ Send the email safely
+    try:
+        with smtplib.SMTP_SSL("smtp.gmail.com", 465) as server:
+            server.login(sender, app_password)
+            server.send_message(message)
+        print("📧 Email sent successfully!")
+    except Exception as e:
+        print("❌ Email failed:", e)